// Copyright 2025 The Kube Resource Orchestrator Authors
//
// Licensed under the Apache License, Version 2.0 (the "License");
// you may not use this file except in compliance with the License.
// You may obtain a copy of the License at
//
//     http://www.apache.org/licenses/LICENSE-2.0
//
// Unless required by applicable law or agreed to in writing, software
// distributed under the License is distributed on an "AS IS" BASIS,
// WITHOUT WARRANTIES OR CONDITIONS OF ANY KIND, either express or implied.
// See the License for the specific language governing permissions and
// limitations under the License.

// Package dynamiccontroller provides a flexible and efficient solution for
// managing multiple GroupVersionResources (GVRs) in a Kubernetes environment.
// It implements a single controller capable of dynamically handling various
// resource types concurrently, adapting to runtime changes without system restarts.
//
// Key features and design considerations:
//
//  1. Multi GVR management: It handles multiple resource types concurrently,
//     creating and managing separate workflows for each.
//
//  2. Dynamic informer management: Creates and deletes factories on the fly
//     for new resource types, allowing real time adaptation to changes in the
//     cluster.
//
//  3. Minimal disruption: Operations on one resource type do not affect
//     the performance or functionality of others.
//
//  4. Minimalism: Unlike controller-runtime, this implementation
//     is tailored specifically for kro's needs, avoiding unnecessary
//     dependencies and overhead.
//
//  5. Future Extensibility: It allows for future enhancements such as
//     sharding and CEL cost aware leader election, which are not readily
//     achievable with k8s.io/controller-runtime.
//
// Why not use k8s.io/controller-runtime:
//
//  1. Static nature: controller-runtime is optimized for statically defined
//     controllers, however kro requires runtime creation and management
//     of controllers for various GVRs.
//
//  2. Overhead reduction: by not including unused features like leader election
//     and certain metrics, this implementation remains minimalistic and efficient.
//
//  3. Customization: this design allows for deep customization and
//     optimization specific to kro's unique requirements for managing
//     multiple GVRs dynamically.
//
// This implementation aims to provide a reusable, efficient, and flexible
// solution for dynamic multi-GVR controller management in Kubernetes environments.
//
// NOTE(a-hilaly): Potentially we might open source this package for broader use cases.
package dynamiccontroller

import (
	"context"
	"fmt"
	"maps"
	"slices"
	"sync"
	"time"

	"github.com/go-logr/logr"
	"golang.org/x/time/rate"
	apierrors "k8s.io/apimachinery/pkg/api/errors"
	metav1 "k8s.io/apimachinery/pkg/apis/meta/v1"
	"k8s.io/apimachinery/pkg/apis/meta/v1/unstructured"
	"k8s.io/apimachinery/pkg/runtime/schema"
	"k8s.io/apimachinery/pkg/types"
	utilruntime "k8s.io/apimachinery/pkg/util/runtime"
	"k8s.io/apimachinery/pkg/util/wait"
	"k8s.io/client-go/dynamic"
	"k8s.io/client-go/dynamic/dynamicinformer"
	"k8s.io/client-go/tools/cache"
	"k8s.io/client-go/util/workqueue"
	ctrl "sigs.k8s.io/controller-runtime"

	"github.com/kro-run/kro/pkg/metadata"
	"github.com/kro-run/kro/pkg/requeue"
)

// Config holds the configuration for DynamicController
type Config struct {
	// Workers specifies the number of workers processing items from the queue
	Workers int
	// ResyncPeriod defines the interval at which the controller will re list
	// the resources, even if there haven't been any changes.
	ResyncPeriod time.Duration
	// QueueMaxRetries is the maximum number of retries for an item in the queue
	// will be retried before being dropped.
	//
	// NOTE(a-hilaly): I'm not very sure how useful is this, i'm trying to avoid
	// situations where reconcile errors exhaust the queue.
	QueueMaxRetries int
	// ShutdownTimeout is the maximum duration to wait for the controller to
	// gracefully shutdown. We ideally want to avoid forceful shutdowns, giving
	// the controller enough time to finish processing any pending items.
	ShutdownTimeout time.Duration
	// MinRetryDelay is the minimum delay before retrying an item in the queue
	MinRetryDelay time.Duration
	// MaxRetryDelay is the maximum delay before retrying an item in the queue
	MaxRetryDelay time.Duration
	// RateLimit is the maximum number of events processed per second
	RateLimit int
	// BurstLimit is the maximum number of events in a burst
	BurstLimit int
}

// DynamicController (DC) is a single controller capable of managing multiple different
// kubernetes resources (GVRs) in parallel. It can safely start watching new
// resources and stop watching others at runtime - hence the term "dynamic". This
// flexibility allows us to accept and manage various resources in a Kubernetes
// cluster without requiring restarts or pod redeployments.
//
// It is mainly inspired by native Kubernetes controllers but designed for more
// flexible and lightweight operation. DC serves as the core component of kro's
// dynamic resource management system. Its primary purpose is to create and manage
// "micro" controllers for custom resources defined by users at runtime (via the
// ResourceGraphDefinition CRs).
type DynamicController struct {
	config Config

	// kubeClient is the dynamic client used to create the factories
	kubeClient dynamic.Interface
	// factories is a safe map of GVR to factories. Each factory is responsible
	// for watching a specific GVR.
	factories sync.Map

	// handlers is a safe map of GVR to workflow operators. Each
	// handler is responsible for managing a specific GVR.
	handlers sync.Map

	// queue is the workqueue used to process items
	queue workqueue.TypedRateLimitingInterface[ObjectIdentifiers]

	log logr.Logger
}

type Handler func(ctx context.Context, req ctrl.Request) error

type factoryWrapper struct {
	factory       dynamicinformer.DynamicSharedInformerFactory
	shutdown      func()
	registrations map[schema.GroupVersionResource]cache.ResourceEventHandlerRegistration
}

// NewDynamicController creates a new DynamicController instance.
func NewDynamicController(
	log logr.Logger,
	config Config,
	kubeClient dynamic.Interface) *DynamicController {
	logger := log.WithName("dynamic-controller")

	dc := &DynamicController{
		config:     config,
		kubeClient: kubeClient,
		queue: workqueue.NewTypedRateLimitingQueueWithConfig(workqueue.NewTypedMaxOfRateLimiter(
			workqueue.NewTypedItemExponentialFailureRateLimiter[ObjectIdentifiers](config.MinRetryDelay, config.MaxRetryDelay),
			&workqueue.TypedBucketRateLimiter[ObjectIdentifiers]{Limiter: rate.NewLimiter(rate.Limit(config.RateLimit), config.BurstLimit)},
		), workqueue.TypedRateLimitingQueueConfig[ObjectIdentifiers]{Name: "dynamic-controller-queue"}),
		log: logger,
		// pass version and pod id from env
	}

	return dc
}

// AllInformerHaveSynced checks if all registered factories have synced, returns
// true if they have.
func (dc *DynamicController) AllInformerHaveSynced() bool {
	var allSynced bool
	var informerCount int

	// Unfortunately we can't know the number of factories in advance, so we need to
	// iterate over all of them to check if they have synced.

	dc.factories.Range(func(key, value interface{}) bool {
		informerCount++
		// possibly panic if the value is not a SharedIndexInformer
		informer, ok := value.(cache.SharedIndexInformer)
		if !ok {
			dc.log.Error(nil, "Failed to cast factory", "key", key)
			allSynced = false
			return false
		}
		if !informer.HasSynced() {
			allSynced = false
			return false
		}
		return true
	})

	if informerCount == 0 {
		return true
	}
	return allSynced
}

// WaitForInformerSync waits for all factories to sync or timeout
func (dc *DynamicController) WaitForInformersSync(stopCh <-chan struct{}) bool {
	dc.log.V(1).Info("Waiting for all factories to sync")
	start := time.Now()
	defer func() {
		dc.log.V(1).Info("Finished waiting for factories to sync", "duration", time.Since(start))
	}()

	return cache.WaitForCacheSync(stopCh, dc.AllInformerHaveSynced)
}

// Run starts the DynamicController.
func (dc *DynamicController) Run(ctx context.Context) error {
	defer utilruntime.HandleCrash()
	defer dc.queue.ShutDown()

	dc.log.Info("Starting dynamic controller")
	defer dc.log.Info("Shutting down dynamic controller")

	// Wait for all factories to sync
	if !dc.WaitForInformersSync(ctx.Done()) {
		return fmt.Errorf("failed to sync factories")
	}

	// Spin up workers.
	//
	// TODO(a-hilaly): Allow for dynamic scaling of workers.
	for i := 0; i < dc.config.Workers; i++ {
		go wait.UntilWithContext(ctx, dc.worker, time.Second)
	}

	<-ctx.Done()
	return dc.gracefulShutdown(dc.config.ShutdownTimeout)
}

// worker processes items from the queue.
func (dc *DynamicController) worker(ctx context.Context) {
	for dc.processNextWorkItem(ctx) {
	}
}

// processNextWorkItem processes a single item from the queue.
func (dc *DynamicController) processNextWorkItem(ctx context.Context) bool {
	item, shutdown := dc.queue.Get()
	if shutdown {
		return false
	}
	defer dc.queue.Done(item)

	queueLength.Set(float64(dc.queue.Len()))

	err := dc.syncFunc(ctx, item)
	if err == nil || apierrors.IsNotFound(err) {
		dc.queue.Forget(item)
		return true
	}

	gvrKey := fmt.Sprintf("%s/%s/%s", item.GVR.Group, item.GVR.Version, item.GVR.Resource)

	// Handle requeues
	switch typedErr := err.(type) {
	case *requeue.NoRequeue:
		dc.log.Error(typedErr, "Error syncing item, not requeuing", "item", item)
		requeueTotal.WithLabelValues(gvrKey, "no_requeue").Inc()
		dc.queue.Forget(item)
	case *requeue.RequeueNeeded:
		dc.log.V(1).Info("Requeue needed", "item", item, "error", typedErr)
		requeueTotal.WithLabelValues(gvrKey, "requeue").Inc()
		dc.queue.Add(item) // Add without rate limiting
	case *requeue.RequeueNeededAfter:
		dc.log.V(1).Info("Requeue needed after delay", "item", item, "error", typedErr, "delay", typedErr.Duration())
		requeueTotal.WithLabelValues(gvrKey, "requeue_after").Inc()
		dc.queue.AddAfter(item, typedErr.Duration())
	default:
		// Arriving here means we have an unexpected error, we should requeue the item
		// with rate limiting.
		requeueTotal.WithLabelValues(gvrKey, "rate_limited").Inc()
		if dc.queue.NumRequeues(item) < dc.config.QueueMaxRetries {
			dc.log.Error(err, "Error syncing item, requeuing with rate limit", "item", item)
			dc.queue.AddRateLimited(item)
		} else {
			dc.log.Error(err, "Dropping item from queue after max retries", "item", item)
			dc.queue.Forget(item)
		}
	}

	return true
}

// syncFunc reconciles a single item.
func (dc *DynamicController) syncFunc(ctx context.Context, oi ObjectIdentifiers) error {
	gvrKey := fmt.Sprintf("%s/%s/%s", oi.GVR.Group, oi.GVR.Version, oi.GVR.Resource)
	dc.log.V(1).Info("Syncing resourcegraphdefinition instance request", "gvr", gvrKey, "namespacedKey", oi.NamespacedKey)

	startTime := time.Now()
	defer func() {
		duration := time.Since(startTime)
		reconcileDuration.WithLabelValues(gvrKey).Observe(duration.Seconds())
		reconcileTotal.WithLabelValues(gvrKey).Inc()
		dc.log.V(1).Info("Finished syncing resourcegraphdefinition instance request",
			"gvr", gvrKey,
			"namespacedKey", oi.NamespacedKey,
			"duration", duration)
	}()

	genericHandler, ok := dc.handlers.Load(oi.GVR)
	if !ok {
		// NOTE(a-hilaly): this might mean that the GVR is not registered, or the workflow operator
		// is not found. We should probably handle this in a better way.
		return fmt.Errorf("no handler found for GVR: %s", gvrKey)
	}

	// this is worth a panic if it fails...
	handlerFunc, ok := genericHandler.(Handler)
	if !ok {
		return fmt.Errorf("invalid handler type for GVR: %s", gvrKey)
	}
	err := handlerFunc(ctx, ctrl.Request{NamespacedName: types.NamespacedName{Name: oi.NamespacedKey}})
	if err != nil {
		handlerErrorsTotal.WithLabelValues(gvrKey).Inc()
	}
	return err
}

// gracefulShutdown performs a graceful shutdown of the controller.
func (dc *DynamicController) gracefulShutdown(timeout time.Duration) error {
	dc.log.Info("Starting graceful shutdown")

	ctx, cancel := context.WithTimeout(context.Background(), timeout)
	defer cancel()

	var wg sync.WaitGroup
	dc.factories.Range(func(key, value interface{}) bool {
		wg.Add(1)
		go func(informer *factoryWrapper) {
			defer wg.Done()
			informer.factory.Shutdown()
		}(value.(*factoryWrapper))
		return true
	})

	// Wait for all factories to shut down or timeout
	done := make(chan struct{})
	go func() {
		wg.Wait()
		close(done)
	}()

	select {
	case <-done:
		dc.log.Info("All factories shut down successfully")
	case <-ctx.Done():
		dc.log.Error(ctx.Err(), "Timeout waiting for factories to shut down")
		return ctx.Err()
	}

	return nil
}

// ObjectIdentifiers is a struct that holds the namespaced key and the GVR of the object.
//
// Since we are handling all the resources using the same handlerFunc, we need to know
// what GVR we're dealing with - so that we can use the appropriate workflow operator.
type ObjectIdentifiers struct {
	// NamespacedKey is the namespaced key of the object. Typically in the format
	// `namespace/name`.
	NamespacedKey string
	GVR           schema.GroupVersionResource
}

// updateFunc is the update event handler for the GVR factories
func (dc *DynamicController) updateFunc(old, new interface{}) {
	newObj, ok := new.(*unstructured.Unstructured)
	if !ok {
		dc.log.Error(nil, "failed to cast new object to unstructured")
		return
	}
	oldObj, ok := old.(*unstructured.Unstructured)
	if !ok {
		dc.log.Error(nil, "failed to cast old object to unstructured")
		return
	}

	if newObj.GetGeneration() == oldObj.GetGeneration() {
		dc.log.V(2).Info("Skipping update due to unchanged generation",
			"name", newObj.GetName(),
			"namespace", newObj.GetNamespace(),
			"generation", newObj.GetGeneration())
		return
	}

	dc.EnqueueObject(new, "update")
}

// enqueueObject adds an object to the workqueue
func (dc *DynamicController) EnqueueObject(obj interface{}, eventType string) {
	namespacedKey, err := cache.DeletionHandlingMetaNamespaceKeyFunc(obj)
	if err != nil {
		dc.log.Error(err, "Failed to get key for object", "eventType", eventType)
		return
	}

	u, ok := obj.(*unstructured.Unstructured)
	if !ok {
		err := fmt.Errorf("object is not an Unstructured")
		dc.log.Error(err, "Failed to cast object to Unstructured", "eventType", eventType, "namespacedKey", namespacedKey)
		return
	}

	gvk := u.GroupVersionKind()
	gvr := metadata.GVKtoGVR(gvk)

	objectIdentifiers := ObjectIdentifiers{
		NamespacedKey: namespacedKey,
		GVR:           gvr,
	}

	dc.log.V(1).Info("Enqueueing object",
		"objectIdentifiers", objectIdentifiers,
		"eventType", eventType)

	informerEventsTotal.WithLabelValues(gvr.String(), eventType).Inc()
	dc.queue.Add(objectIdentifiers)
}

// StartServingGVK registers a new GVK to the factories map safely.
func (dc *DynamicController) StartServingGVK(
	ctx context.Context,
	gvr schema.GroupVersionResource,
	instanceHandler Handler,
	resourceHandlers map[schema.GroupVersionResource]cache.ResourceEventHandlerFuncs,
) error {
	dc.log.V(1).Info("Registering new GVK", "gvr", gvr)

	if wrapper, exists := dc.factories.Load(gvr); exists {
		// Ensure resource handlers for a given GVK are consistent with the running wrapper.
		fw := wrapper.(*factoryWrapper)
		if err := dc.refreshResourceHandlers(resourceHandlers, fw); err != nil {
			return fmt.Errorf("failed to refresh resource handlers for instance gvr %s: %w", gvr, err)
		}

		// Even thought the fw is already registered, we should still
		// update the instanceHandler, as it might have changed.
		dc.handlers.Store(gvr, instanceHandler)
		// trigger reconciliation of the corresponding resourceGVR's
		objs, err := dc.kubeClient.Resource(gvr).Namespace("").List(ctx, metav1.ListOptions{})
		if err != nil {
			return fmt.Errorf("failed to list objects for GVR %s: %w", gvr, err)
		}
		for _, obj := range objs.Items {
			dc.EnqueueObject(&obj, "update")
		}
		return nil
	}

	// Create a new factory
	factory := dynamicinformer.NewFilteredDynamicSharedInformerFactory(
		dc.kubeClient,
		dc.config.ResyncPeriod,
		// Maybe we can make this configurable in the future. Thinking that
		// we might want to filter out some resources, by namespace or labels
		"", nil,
	)

	// TODO we can optimize this further by introducing a second factory that tweaks the list options
	// to filter out resources not relevant for kro on server side. This reduces the amount of watched objects
	// on the client side dramatically. For now we filter on client side so this should be fine.
	registrations, err := dc.registerResourceHandlers(resourceHandlers, factory)
	if err != nil {
		return fmt.Errorf("failed to register resource handlers for GVR %s: %w", gvr, err)
	}

	informer := factory.ForResource(gvr).Informer()
	// Set up event handlers

	if _, err := informer.AddEventHandler(cache.ResourceEventHandlerFuncs{
		AddFunc:    func(obj interface{}) { dc.EnqueueObject(obj, "add") },
		UpdateFunc: dc.updateFunc,
		DeleteFunc: func(obj interface{}) { dc.EnqueueObject(obj, "delete") },
	}); err != nil {
		dc.log.Error(err, "Failed to add event instanceHandler", "resourceGVR", gvr)
		return fmt.Errorf("failed to add event instanceHandler for GVR %s: %w", gvr, err)
	}
	if err := informer.SetWatchErrorHandler(func(r *cache.Reflector, err error) {
		dc.log.Error(err, "Watch error", "gvr", gvr)
	}); err != nil {
		dc.log.Error(err, "Failed to set watch error handler", "gvr", gvr)
<<<<<<< HEAD
	}

	dc.handlers.Store(gvr, instanceHandler)
=======
		return fmt.Errorf("failed to set watch error handler for GVR %s: %w", gvr, err)
	}
	dc.handlers.Store(gvr, handler)
>>>>>>> 91d2ec17

	informerContext := context.Background()
	cancelableContext, cancel := context.WithCancel(informerContext)
	// Start the factory
	go func() {
		dc.log.V(1).Info("Starting factory", "gvr", gvr)
		factory.Start(cancelableContext.Done())
	}()

	dc.log.V(1).Info("Waiting for cache sync", "gvr", gvr)
	startTime := time.Now()
	// Wait for cache sync with a timeout
	synced := cache.WaitForCacheSync(cancelableContext.Done(), informer.HasSynced)
	syncDuration := time.Since(startTime)
	informerSyncDuration.WithLabelValues(gvr.String()).Observe(syncDuration.Seconds())

	if !synced {
		cancel()
		return fmt.Errorf("failed to sync factory cache for GVR %s", gvr)
	}

	dc.factories.Store(gvr, &factoryWrapper{
		factory:       factory,
		shutdown:      cancel,
		registrations: registrations,
	})
	gvrCount.Inc()
	dc.log.V(1).Info("Successfully registered GVK", "gvr", gvr)
	return nil
}

func (dc *DynamicController) registerResourceHandlers(resourceHandlers map[schema.GroupVersionResource]cache.ResourceEventHandlerFuncs, factory dynamicinformer.DynamicSharedInformerFactory) (map[schema.GroupVersionResource]cache.ResourceEventHandlerRegistration, error) {
	registrations := make(map[schema.GroupVersionResource]cache.ResourceEventHandlerRegistration, len(resourceHandlers))
	for resourceGVR, handler := range resourceHandlers {
		informer := factory.ForResource(resourceGVR).Informer()
		registration, err := informer.AddEventHandler(handler)
		if err != nil {
			return nil, fmt.Errorf("failed to add event handler for GVR %s: %w", resourceGVR, err)
		}
		if err := informer.SetTransform(partialObjectMetadataFromUnstructured); err != nil {
			return nil, fmt.Errorf("failed to set transform for GVR %s: %w", resourceGVR, err)
		}
		if err := informer.SetWatchErrorHandler(func(r *cache.Reflector, err error) {
			dc.log.Error(err, "Watch error on resource", "gvr", resourceGVR)
		}); err != nil {
			return nil, fmt.Errorf("failed to set watch error handler for GVR %s: %w", resourceGVR, err)
		}
		registrations[resourceGVR] = registration
	}
	return registrations, nil
}

func (dc *DynamicController) refreshResourceHandlers(resourceHandlers map[schema.GroupVersionResource]cache.ResourceEventHandlerFuncs, wrapper *factoryWrapper) error {
	expectedGVRs := maps.Keys(resourceHandlers)
	for oldGVR, oldRegistration := range wrapper.registrations {
		if !slices.Contains(slices.Collect(expectedGVRs), oldGVR) {
			informer := wrapper.factory.ForResource(oldGVR).Informer()
			if err := informer.RemoveEventHandler(oldRegistration); err != nil {
				return fmt.Errorf("failed to remove event handler for GVR %s: %w", oldGVR, err)
			}
			delete(wrapper.registrations, oldGVR) // Clean up registration map
		}
	}
	for resourceGVR, handler := range resourceHandlers {
		if _, isRegistered := wrapper.registrations[resourceGVR]; isRegistered {
			continue
		}
		informer := wrapper.factory.ForResource(resourceGVR).Informer()
		registration, err := informer.AddEventHandler(handler)
		if err != nil {
			return fmt.Errorf("failed to add event handler for GVR %s: %w", resourceGVR, err)
		}
		wrapper.registrations[resourceGVR] = registration
	}
	return nil
}

var allowedFieldsForPartialObjectMetadata = map[string]struct{}{
	"apiVersion": {},
	"kind":       {},
	"metadata":   {},
}

// partialObjectMetaDataFromUnstructured returns a transform function that
// strips all fields from an unstructured object except apiVersion, kind, and metadata.
func partialObjectMetadataFromUnstructured(obj any) (any, error) {
	u, ok := obj.(*unstructured.Unstructured)
	if !ok {
		return nil, fmt.Errorf("unexpected type %T, expected *unstructured.Unstructured", obj)
	}
	for key := range u.Object {
		if _, allowed := allowedFieldsForPartialObjectMetadata[key]; !allowed {
			delete(u.Object, key)
		}
	}
	return u, nil
}

// UnregisterGVK safely removes a GVK from the controller and cleans up associated resources.
func (dc *DynamicController) StopServiceGVK(ctx context.Context, gvr schema.GroupVersionResource) error {
	dc.log.Info("Unregistering GVK", "gvr", gvr)

	// Retrieve the factory
	informerObj, ok := dc.factories.Load(gvr)
	if !ok {
		dc.log.V(1).Info("GVK not registered, nothing to unregister", "gvr", gvr)
		return nil
	}

	wrapper, ok := informerObj.(*factoryWrapper)
	if !ok {
		return fmt.Errorf("invalid factory type for GVR: %s", gvr)
	}

	// Stop the factory
	dc.log.V(1).Info("Stopping factory", "gvr", gvr)

	// Cancel the context to stop the factory
	wrapper.shutdown()
	// Wait for the factory to shut down
	wrapper.factory.Shutdown()

	// Remove the factory from the map
	dc.factories.Delete(gvr)

	// Unregister the handler if any
	dc.handlers.Delete(gvr)

	gvrCount.Dec()
	// Clean up any pending items in the queue for this GVR
	// NOTE(a-hilaly): This is a bit heavy.. maybe we can find a better way to do this.
	// Thinking that we might want to have a queue per GVR.
	// dc.cleanupQueue(gvr)
	// time.Sleep(1 * time.Second)
	// isStopped := wrapper.factory.ForResource(gvr).Informer().IsStopped()
	dc.log.V(1).Info("Successfully unregistered GVK", "gvr", gvr)
	return nil
}<|MERGE_RESOLUTION|>--- conflicted
+++ resolved
@@ -22,7 +22,7 @@
 //  1. Multi GVR management: It handles multiple resource types concurrently,
 //     creating and managing separate workflows for each.
 //
-//  2. Dynamic informer management: Creates and deletes factories on the fly
+//  2. Dynamic informer management: Creates and deletes informers on the fly
 //     for new resource types, allowing real time adaptation to changes in the
 //     cluster.
 //
@@ -394,7 +394,7 @@
 	dc.EnqueueObject(new, "update")
 }
 
-// enqueueObject adds an object to the workqueue
+// EnqueueObject adds an object to the workqueue
 func (dc *DynamicController) EnqueueObject(obj interface{}, eventType string) {
 	namespacedKey, err := cache.DeletionHandlingMetaNamespaceKeyFunc(obj)
 	if err != nil {
@@ -487,15 +487,9 @@
 		dc.log.Error(err, "Watch error", "gvr", gvr)
 	}); err != nil {
 		dc.log.Error(err, "Failed to set watch error handler", "gvr", gvr)
-<<<<<<< HEAD
 	}
 
 	dc.handlers.Store(gvr, instanceHandler)
-=======
-		return fmt.Errorf("failed to set watch error handler for GVR %s: %w", gvr, err)
-	}
-	dc.handlers.Store(gvr, handler)
->>>>>>> 91d2ec17
 
 	informerContext := context.Background()
 	cancelableContext, cancel := context.WithCancel(informerContext)
